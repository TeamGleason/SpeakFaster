"""Format raw data for ELAN curation."""

import argparse
import glob
import os
import pathlib
import subprocess

import ffmpeg
import numpy as np
import pytz

import audio_asr
import file_naming
import keypresses_pb2
import video
import tsv_data


def format_raw_data(input_dir,
                    timezone,
                    speaker_count,
                    gcs_bucket_name,
                    dummy_video_frame_image_path=None,
                    skip_screenshots=False):
  """Processes a raw Observer data session.

  Args:
    input_dir: The path to the data directory of the session. At a minimum,
      it should contains: exactly one keypress protobuf file, a set of
      consecutive .flac audio recordings.
    timezone: Timezone in which the data was made (e.g., "US/Central",
      "US/Eastern").
    speaker_count: Number of speakers in the audio. Used for diarization.
    gcs_bucket_name: Name of the GCS bucket used for async speech-to-text.
    dummy_video_from_image_path: If not None or empty, will cause a dummy
      video file to be generated based looping the single frame of image.
      The duration of the video will be approximately equal to the total
      duration of the audio files. This must be provided if there are not
      screenshot image files in input_dir.
    skip_screenshots: Skip the processing of screenshots.
  """
  if not os.path.isdir(input_dir):
    raise ValueError("%s is not an existing directory" % input_dir)

  (first_audio_path,
   concatenated_audio_path,
   audio_start_time_epoch,
   audio_duration_s) = read_and_concatenate_audio_files(input_dir, timezone)

  # If screenshot image files are available, stitch them into a single video
  # file.
<<<<<<< HEAD
  screenshot_paths = sorted(
      glob.glob(os.path.join(input_dir, "*-Screenshot.jpg")))
  if screenshot_paths:
    screenshots_video_path = os.path.join(input_dir, "screenshots.mp4")
    print("Writing screenshots video...")
    video.stitch_images_into_mp4(
        screenshot_paths,
        audio_start_time_epoch,
        timezone,
        screenshots_video_path)
    print("Saved screenshots video to %s\n" % screenshots_video_path)
  else:
    if dummy_video_frame_image_path:
      dummy_video_path = os.path.join(input_dir, "screenshots.mp4")
      print("Generating dummy video (duration: %.3f s) based on %s..." %
          (audio_duration_s, dummy_video_frame_image_path))
      video.make_dummy_video_file(
          audio_duration_s, dummy_video_frame_image_path, dummy_video_path)
      print("Dummy video is generated at: %s" % dummy_video_path)
=======
  if not skip_screenshots:
    screenshot_paths = sorted(
        glob.glob(os.path.join(input_dir, "*-Screenshot.jpg")))
    if screenshot_paths:
      video_start_time = file_naming.parse_timestamp_from_filename(
          screenshot_paths[0])
      tz = pytz.timezone(timezone)
      video_start_time = tz.localize(video_start_time)
      screenshots_video_path = os.path.join(input_dir, "screenshots.mp4")
      print("Writing screenshots video...")
      video.stitch_images_into_mp4(
          screenshot_paths,
          video_start_time.timestamp() - audio_start_time_epoch,
          screenshots_video_path)
      print("Saved screenshots video to %s\n" % screenshots_video_path)
>>>>>>> da224b4e
    else:
      if dummy_video_frame_image_path:
        dummy_video_path = os.path.join(input_dir, "screenshots.mp4")
        print("Generating dummy video (duration: %.3f s) based on %s..." %
            (audio_duration_s, dummy_video_frame_image_path))
        video.make_dummy_video_file(
            audio_duration_s, dummy_video_frame_image_path, dummy_video_path)
        print("Dummy video is generated at: %s" % dummy_video_path)
      else:
        raise ValueError(
            "No screenshot image files are found. "
            "You must provide dummy_video_frame_image_path")

  keypresses_paths = glob.glob(os.path.join(input_dir, "*-Keypresses.protobuf"))
  if not keypresses_paths:
    raise ValueError(
        "Cannot find at least one Keypresses protobuf file in %s" % input_dir)
  keypresses_tsv_path = os.path.join(input_dir, "keypresses.tsv")
  format_keypresses(
      keypresses_paths, audio_start_time_epoch, keypresses_tsv_path)

  # Extract audio events.
  audio_events_tsv_path = os.path.join(input_dir, "audio_events.tsv")
  extract_audio_events(concatenated_audio_path, audio_events_tsv_path)

  # Perform ASR on audio.
  asr_tsv_path = os.path.join(input_dir, "asr.tsv")
  run_asr(first_audio_path, asr_tsv_path, speaker_count, gcs_bucket_name)

  # Merge the files.
  merged_tsv_path = os.path.join(input_dir, "merged.tsv")
  print("Merging TSV files...")
  tsv_data.merge_tsv_files(
      [keypresses_tsv_path, audio_events_tsv_path, asr_tsv_path], merged_tsv_path)
  print("Merged TSV file is at: %s" % merged_tsv_path)


def read_and_concatenate_audio_files(input_dir, timezone):
  if not glob.glob(os.path.join(input_dir, "*-MicWaveIn.flac")):
    raise ValueError(
        "Cannot find any *-MicWaveIn.flac audio files in directory %s. "
        "Make sure you are pointing to a valid data directory." % input_dir)
  first_audio_path = sorted(
      glob.glob(os.path.join(input_dir, "*-MicWaveIn.flac")))[0]
  audio_start_time = file_naming.parse_timestamp_from_filename(first_audio_path)
  tz = pytz.timezone(timezone)
  audio_start_time = tz.localize(audio_start_time)
  audio_start_time_epoch = audio_start_time.timestamp()
  print("Audio data start time: %s (%.3f)" % (
      audio_start_time, audio_start_time_epoch))
  path_groups, group_durations_sec = audio_asr.get_consecutive_audio_file_paths(
      first_audio_path)
  all_audio_paths = []
  for path_group in path_groups:
    all_audio_paths.extend(path_group)
  print("Found %s audio file: %s" % (len(all_audio_paths), all_audio_paths))
  concatenated_audio_path = os.path.join(input_dir, "concatenated_audio.flac")
  audio_duration_s = audio_asr.concatenate_audio_files(
      all_audio_paths, concatenated_audio_path)
  print("Saved concatenated audio file to %s (duration = %.3f s)" % (
      concatenated_audio_path, audio_duration_s))
  return (first_audio_path,
          concatenated_audio_path, audio_start_time_epoch, audio_duration_s)


DUMMY_KEYPRESS_DURATION_SEC = 0.1


def format_keypresses(keypresses_paths,
                      start_epoch_time,
                      output_tsv_path):
  """Convert the keypress data from the protobuf format to TSV format.

  Args:
    keypresses_paths: Paths to the protobuf files that contains the raw
      keypresses data.
    start_epoch_time: Starting time of the data collection session,
      in seconds since the epoch.
    output_tsv_path: Path to the output TSV file.
  """
  with open(output_tsv_path, "w") as f:
    f.write(tsv_data.HEADER + "\n")
    for keypresses_path in keypresses_paths:
      keypresses = keypresses_pb2.KeyPresses()
      with open(keypresses_path, "rb") as file:
        keypresses.ParseFromString(file.read())
      num_keypresses = len(keypresses.keyPresses)
      first_keypress_epoch_ms = (
          keypresses.keyPresses[0].Timestamp.ToMilliseconds())
      print("First keypress epoch time in file %s: %.3f" %
            (keypresses_path, first_keypress_epoch_ms / 1e3))
      for keypress in keypresses.keyPresses:
        relative_time = (keypress.Timestamp.ToMilliseconds() / 1e3
                         - start_epoch_time)
        f.write("%.3f\t%.3f\t%s\t%s\n" % (
            relative_time, relative_time + DUMMY_KEYPRESS_DURATION_SEC,
            tsv_data.KEYPRESS_TIER, keypress.KeyPress))
  print("Saved data for %d keypresses to %s" % (
      len(keypresses.keyPresses), output_tsv_path))


def extract_audio_events(concatenated_audio_path, output_tsv_path):
  pure_path = pathlib.PurePath(concatenated_audio_path)
  wav_path = (
      concatenated_audio_path
      if pure_path.suffix.lower() == ".wav"
      else pure_path.with_suffix(".wav"))
  if not os.path.isfile(wav_path):
    raise ValueError("Cannot find concated .wav file")
  subprocess.check_call([
      "python",
      os.path.join(os.path.dirname(__file__), "extract_audio_events.py"),
      wav_path,
      output_tsv_path])
  print("Saved audio events to file: %s" % output_tsv_path)


def run_asr(first_audio_path,
            output_tsv_path,
            speaker_count,
            gcs_bucket_name):
  subprocess.check_call([
      "python",
      os.path.join(os.path.dirname(__file__), "audio_asr.py"),
      # Async mode gives slightly higher accuracy compared to streaming mode.
      "--use_async",
      "--speaker_count=%d" % speaker_count,
      "--bucket_name=%s" % gcs_bucket_name,
      first_audio_path,
      output_tsv_path])


def parse_args():
  parser = argparse.ArgumentParser()
  parser.add_argument(
      "input_dir", help="Input directory path")
  parser.add_argument(
      "timezone",
      type=str,
      default="US/Central",
      help="Timezone in which the data was collected")
  parser.add_argument(
      "--speaker_count",
      type=int,
      default=2,
      help="Number of speakers in the audio. Used for ASR and speaker "
      "diarization. A value of 0 disables the speaker diarization.")
  parser.add_argument(
      "--skip_screenshots",
      action="store_true",
      help="Skip the processing of screenshots.")
  parser.add_argument(
      "--gcs_bucket_name",
      type=str,
      default="sf_test_audio_uploads",
      help="GCS bucket used for holding objects for async ASR transcription.")
  parser.add_argument(
      "--dummy_video_frame_image_path",
      type=str,
      default=None,
      help="Path to the frame of image used to make dummy videos.")
  return parser.parse_args()


def main():
  args = parse_args()
  format_raw_data(
      args.input_dir,
      args.timezone,
      args.speaker_count,
      args.gcs_bucket_name,
      dummy_video_frame_image_path=args.dummy_video_frame_image_path,
      skip_screenshots=args.skip_screenshots)


if __name__ == "__main__":
  main()<|MERGE_RESOLUTION|>--- conflicted
+++ resolved
@@ -48,57 +48,31 @@
    audio_start_time_epoch,
    audio_duration_s) = read_and_concatenate_audio_files(input_dir, timezone)
 
-  # If screenshot image files are available, stitch them into a single video
-  # file.
-<<<<<<< HEAD
-  screenshot_paths = sorted(
-      glob.glob(os.path.join(input_dir, "*-Screenshot.jpg")))
-  if screenshot_paths:
-    screenshots_video_path = os.path.join(input_dir, "screenshots.mp4")
-    print("Writing screenshots video...")
-    video.stitch_images_into_mp4(
-        screenshot_paths,
-        audio_start_time_epoch,
-        timezone,
-        screenshots_video_path)
-    print("Saved screenshots video to %s\n" % screenshots_video_path)
-  else:
-    if dummy_video_frame_image_path:
+  if not skip_screenshots:
+    # If screenshot image files are available, stitch them into a single video
+    # file.
+    screenshot_paths = sorted(
+        glob.glob(os.path.join(input_dir, "*-Screenshot.jpg")))
+    if screenshot_paths:
+      screenshots_video_path = os.path.join(input_dir, "screenshots.mp4")
+      print("Writing screenshots video...")
+      video.stitch_images_into_mp4(
+          screenshot_paths,
+          audio_start_time_epoch,
+          timezone,
+          screenshots_video_path)
+      print("Saved screenshots video to %s\n" % screenshots_video_path)
+    elif dummy_video_frame_image_path:
       dummy_video_path = os.path.join(input_dir, "screenshots.mp4")
       print("Generating dummy video (duration: %.3f s) based on %s..." %
           (audio_duration_s, dummy_video_frame_image_path))
       video.make_dummy_video_file(
           audio_duration_s, dummy_video_frame_image_path, dummy_video_path)
       print("Dummy video is generated at: %s" % dummy_video_path)
-=======
-  if not skip_screenshots:
-    screenshot_paths = sorted(
-        glob.glob(os.path.join(input_dir, "*-Screenshot.jpg")))
-    if screenshot_paths:
-      video_start_time = file_naming.parse_timestamp_from_filename(
-          screenshot_paths[0])
-      tz = pytz.timezone(timezone)
-      video_start_time = tz.localize(video_start_time)
-      screenshots_video_path = os.path.join(input_dir, "screenshots.mp4")
-      print("Writing screenshots video...")
-      video.stitch_images_into_mp4(
-          screenshot_paths,
-          video_start_time.timestamp() - audio_start_time_epoch,
-          screenshots_video_path)
-      print("Saved screenshots video to %s\n" % screenshots_video_path)
->>>>>>> da224b4e
     else:
-      if dummy_video_frame_image_path:
-        dummy_video_path = os.path.join(input_dir, "screenshots.mp4")
-        print("Generating dummy video (duration: %.3f s) based on %s..." %
-            (audio_duration_s, dummy_video_frame_image_path))
-        video.make_dummy_video_file(
-            audio_duration_s, dummy_video_frame_image_path, dummy_video_path)
-        print("Dummy video is generated at: %s" % dummy_video_path)
-      else:
-        raise ValueError(
-            "No screenshot image files are found. "
-            "You must provide dummy_video_frame_image_path")
+      raise ValueError(
+          "No screenshot image files are found. "
+          "You must provide dummy_video_frame_image_path")
 
   keypresses_paths = glob.glob(os.path.join(input_dir, "*-Keypresses.protobuf"))
   if not keypresses_paths:
