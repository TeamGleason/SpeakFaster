--- conflicted
+++ resolved
@@ -1,141 +1,137 @@
-﻿using Amazon.Runtime.CredentialManagement;
-using Amazon.S3;
-using Amazon.S3.Model;
-using System.Collections.Generic;
-using System.Diagnostics;
-using System.IO;
-using System.Net;
-using System.Threading.Tasks;
-
-namespace SpeakFasterObserver
-{
-    internal class Upload
-    {
-        private const string SCHEMA_VERSION = "SPO-2111";
-<<<<<<< HEAD
-        private const string BUCKET_NAME = "speak-faster-cais-test";
-=======
-        private const string BUCKET_NAME = "speak-faster";
->>>>>>> 453222eb
-
-        private static readonly AmazonS3Client _client;
-
-        internal static string _dataDirectory;
-        internal static string _gazeDevice;
-        internal static string _salt;
-
-        static Upload()
-        {
-            var sf = new SharedCredentialsFile();
-            if (!sf.TryGetProfile("spo", out CredentialProfile spo))
-            {
-                return;
-            }
-
-            Debug.Assert(spo.Region != null);
-            _client = new AmazonS3Client(spo.GetAWSCredentials(sf), spo.Region);
-        }
-
-        private static async Task<string> ReadSalt()
-        {
-            if (_client != null)
-            {
-                try
-                {
-                    var getRequest = new GetObjectRequest
-                    {
-                        BucketName = BUCKET_NAME,
-                        Key = $"salt"
-                    };
-
-                    GetObjectResponse getResponse = await _client.GetObjectAsync(getRequest);
-                    if (getResponse.HttpStatusCode == HttpStatusCode.OK)
-                    {
-                        using StreamReader reader = new(getResponse.ResponseStream);
-                        return reader.ReadToEnd();
-                    }
-                }
-                catch
-                {
-                }
-            }
-
-            return null;
-        }
-
-        static bool _uploading = false;
-        public static async void Timer_Tick(object? state)
-        {
-            // If we're still uploading, don't double-start
-            if (_uploading) return;
-            _uploading = true;
-
-            Debug.Assert(_client != null);
-            Debug.Assert(_dataDirectory != null);
-            Debug.Assert(_gazeDevice != null);
-
-            if (_salt == null)
-            {
-                _salt = await ReadSalt();
-
-                if (_salt == null)
-                    return;
-            }
-
-            foreach (string filePath in Directory.EnumerateFiles(_dataDirectory, "*", SearchOption.AllDirectories))
-            {
-                FileInfo fileInfo = new(filePath);
-                if (FileNaming.IsInProgress(fileInfo.FullName))
-                {
-                    // Skip uploading in-progress file.
-                    continue;
-                }
-                if (FileNaming.IsNonSessionBufferFile(fileInfo.FullName))
-                {
-                    // Skip non-session buffer files.
-                    continue;
-                }
-
-                string[] relativePathParts = Path.GetRelativePath(_dataDirectory, filePath).Split(Path.DirectorySeparatorChar);
-                var putRequest = new PutObjectRequest
-                {
-                    BucketName = BUCKET_NAME,
-                    Key = $"observer_data/{SCHEMA_VERSION}/{FileNaming.CloudStoragePath(relativePathParts, _gazeDevice, _salt)}"
-                };
-
-                PutObjectResponse putResponse;
-                using (var inputStream = fileInfo.OpenRead())
-                {
-                    putRequest.InputStream = inputStream;
-                    putResponse = await _client.PutObjectAsync(putRequest);
-                }
-
-                if (putResponse.HttpStatusCode == HttpStatusCode.OK)
-                {
-                    fileInfo.Delete();
-                    // If the file that was just uploaded successfully is a session-end token, remove the session directory.
-                    if (FileNaming.IsSessionEndToken(filePath))
-                    {
-                        string sessionDir = Path.GetDirectoryName(filePath);
-                        if (IsDirectoryEmpty(sessionDir))
-                        {
-                            Directory.Delete(sessionDir);
-                        }
-                        Debug.WriteLine($"Deleted directory of ended session: {sessionDir}");
-                    }
-                }
-            }
-
-            _uploading = false;
-        }
-
-        private static bool IsDirectoryEmpty(string dirPath)
-        {
-            IEnumerable<string> items = Directory.EnumerateFileSystemEntries(dirPath);
-            using (var enumerator = items.GetEnumerator())
-            {
-                return !enumerator.MoveNext();
-            }
-        }
-    }
-}
+﻿using Amazon.Runtime.CredentialManagement;
+using Amazon.S3;
+using Amazon.S3.Model;
+using System.Collections.Generic;
+using System.Diagnostics;
+using System.IO;
+using System.Net;
+using System.Threading.Tasks;
+
+namespace SpeakFasterObserver
+{
+    internal class Upload
+    {
+        private const string SCHEMA_VERSION = "SPO-2111";
+        private const string BUCKET_NAME = "speak-faster";
+
+        private static readonly AmazonS3Client _client;
+
+        internal static string _dataDirectory;
+        internal static string _gazeDevice;
+        internal static string _salt;
+
+        static Upload()
+        {
+            var sf = new SharedCredentialsFile();
+            if (!sf.TryGetProfile("spo", out CredentialProfile spo))
+            {
+                return;
+            }
+
+            Debug.Assert(spo.Region != null);
+            _client = new AmazonS3Client(spo.GetAWSCredentials(sf), spo.Region);
+        }
+
+        private static async Task<string> ReadSalt()
+        {
+            if (_client != null)
+            {
+                try
+                {
+                    var getRequest = new GetObjectRequest
+                    {
+                        BucketName = BUCKET_NAME,
+                        Key = $"salt"
+                    };
+
+                    GetObjectResponse getResponse = await _client.GetObjectAsync(getRequest);
+                    if (getResponse.HttpStatusCode == HttpStatusCode.OK)
+                    {
+                        using StreamReader reader = new(getResponse.ResponseStream);
+                        return reader.ReadToEnd();
+                    }
+                }
+                catch
+                {
+                }
+            }
+
+            return null;
+        }
+
+        static bool _uploading = false;
+        public static async void Timer_Tick(object? state)
+        {
+            // If we're still uploading, don't double-start
+            if (_uploading) return;
+            _uploading = true;
+
+            Debug.Assert(_client != null);
+            Debug.Assert(_dataDirectory != null);
+            Debug.Assert(_gazeDevice != null);
+
+            if (_salt == null)
+            {
+                _salt = await ReadSalt();
+
+                if (_salt == null)
+                    return;
+            }
+
+            foreach (string filePath in Directory.EnumerateFiles(_dataDirectory, "*", SearchOption.AllDirectories))
+            {
+                FileInfo fileInfo = new(filePath);
+                if (FileNaming.IsInProgress(fileInfo.FullName))
+                {
+                    // Skip uploading in-progress file.
+                    continue;
+                }
+                if (FileNaming.IsNonSessionBufferFile(fileInfo.FullName))
+                {
+                    // Skip non-session buffer files.
+                    continue;
+                }
+
+                string[] relativePathParts = Path.GetRelativePath(_dataDirectory, filePath).Split(Path.DirectorySeparatorChar);
+                var putRequest = new PutObjectRequest
+                {
+                    BucketName = BUCKET_NAME,
+                    Key = $"observer_data/{SCHEMA_VERSION}/{FileNaming.CloudStoragePath(relativePathParts, _gazeDevice, _salt)}"
+                };
+
+                PutObjectResponse putResponse;
+                using (var inputStream = fileInfo.OpenRead())
+                {
+                    putRequest.InputStream = inputStream;
+                    putResponse = await _client.PutObjectAsync(putRequest);
+                }
+
+                if (putResponse.HttpStatusCode == HttpStatusCode.OK)
+                {
+                    fileInfo.Delete();
+                    // If the file that was just uploaded successfully is a session-end token, remove the session directory.
+                    if (FileNaming.IsSessionEndToken(filePath))
+                    {
+                        string sessionDir = Path.GetDirectoryName(filePath);
+                        if (IsDirectoryEmpty(sessionDir))
+                        {
+                            Directory.Delete(sessionDir);
+                        }
+                        Debug.WriteLine($"Deleted directory of ended session: {sessionDir}");
+                    }
+                }
+            }
+
+            _uploading = false;
+        }
+
+        private static bool IsDirectoryEmpty(string dirPath)
+        {
+            IEnumerable<string> items = Directory.EnumerateFileSystemEntries(dirPath);
+            using (var enumerator = items.GetEnumerator())
+            {
+                return !enumerator.MoveNext();
+            }
+        }
+    }
+}