
namespace SpEyeGaze
{
    partial class FormMain
    {
        /// <summary>
        ///  Required designer variable.
        /// </summary>
        private System.ComponentModel.IContainer components = null;

        /// <summary>
        ///  Clean up any resources being used.
        /// </summary>
        /// <param name="disposing">true if managed resources should be disposed; otherwise, false.</param>
        protected override void Dispose(bool disposing)
        {
            if (disposing && (components != null))
            {
                components.Dispose();
            }
            base.Dispose(disposing);
        }

        #region Windows Form Designer generated code

        /// <summary>
        ///  Required method for Designer support - do not modify
        ///  the contents of this method with the code editor.
        /// </summary>
        private void InitializeComponent()
        {
            this.components = new System.ComponentModel.Container();
            System.ComponentModel.ComponentResourceManager resources = new System.ComponentModel.ComponentResourceManager(typeof(FormMain));
            this.btnAddStartupIcon = new System.Windows.Forms.Button();
            this.flowLayoutPanel = new System.Windows.Forms.FlowLayoutPanel();
            this.toggleButtonOnOff = new System.Windows.Forms.CheckBox();
            this.btnMinimize = new System.Windows.Forms.Button();
            this.btnExit = new System.Windows.Forms.Button();
            this.mainSplitContainer = new System.Windows.Forms.SplitContainer();
            this.labelTobiiComputerControl = new System.Windows.Forms.Label();
            this.labelBalabolkaRunning = new System.Windows.Forms.Label();
            this.notifyIcon = new System.Windows.Forms.NotifyIcon(this.components);
            this.screenshotTimer = new System.Windows.Forms.Timer(this.components);
            this.processCheckerTimer = new System.Windows.Forms.Timer(this.components);
            this.labelBalabolkaFocused = new System.Windows.Forms.Label();
            this.flowLayoutPanel.SuspendLayout();
            ((System.ComponentModel.ISupportInitialize)(this.mainSplitContainer)).BeginInit();
            this.mainSplitContainer.Panel1.SuspendLayout();
            this.mainSplitContainer.Panel2.SuspendLayout();
            this.mainSplitContainer.SuspendLayout();
            this.SuspendLayout();
            // 
            // btnAddStartupIcon
            // 
            this.btnAddStartupIcon.Enabled = false;
            this.btnAddStartupIcon.Font = new System.Drawing.Font("Segoe UI", 16.125F, System.Drawing.FontStyle.Regular, System.Drawing.GraphicsUnit.Point);
<<<<<<< HEAD
            this.btnAddStartupIcon.Location = new System.Drawing.Point(20, 260);
            this.btnAddStartupIcon.Margin = new System.Windows.Forms.Padding(20);
=======
            this.btnAddStartupIcon.Location = new System.Drawing.Point(26, 334);
            this.btnAddStartupIcon.Margin = new System.Windows.Forms.Padding(26);
>>>>>>> 9a05fe19
            this.btnAddStartupIcon.Name = "btnAddStartupIcon";
            this.btnAddStartupIcon.Size = new System.Drawing.Size(300, 200);
            this.btnAddStartupIcon.TabIndex = 0;
            this.btnAddStartupIcon.Text = "Add Startup Icon";
            this.btnAddStartupIcon.UseVisualStyleBackColor = true;
            this.btnAddStartupIcon.Click += new System.EventHandler(this.btnAddStartupIcon_Click);
            // 
            // flowLayoutPanel
            // 
            this.flowLayoutPanel.Controls.Add(this.toggleButtonOnOff);
            this.flowLayoutPanel.Controls.Add(this.btnAddStartupIcon);
            this.flowLayoutPanel.Controls.Add(this.btnMinimize);
            this.flowLayoutPanel.Controls.Add(this.btnExit);
            this.flowLayoutPanel.Dock = System.Windows.Forms.DockStyle.Fill;
            this.flowLayoutPanel.FlowDirection = System.Windows.Forms.FlowDirection.TopDown;
            this.flowLayoutPanel.Location = new System.Drawing.Point(0, 0);
<<<<<<< HEAD
=======
            this.flowLayoutPanel.Margin = new System.Windows.Forms.Padding(4);
>>>>>>> 9a05fe19
            this.flowLayoutPanel.Name = "flowLayoutPanel";
            this.flowLayoutPanel.Size = new System.Drawing.Size(339, 978);
            this.flowLayoutPanel.TabIndex = 2;
            // 
            // toggleButtonOnOff
            // 
            this.toggleButtonOnOff.Appearance = System.Windows.Forms.Appearance.Button;
            this.toggleButtonOnOff.Font = new System.Drawing.Font("Segoe UI", 16.125F, System.Drawing.FontStyle.Regular, System.Drawing.GraphicsUnit.Point);
<<<<<<< HEAD
            this.toggleButtonOnOff.Location = new System.Drawing.Point(20, 20);
            this.toggleButtonOnOff.Margin = new System.Windows.Forms.Padding(20);
=======
            this.toggleButtonOnOff.Location = new System.Drawing.Point(26, 26);
            this.toggleButtonOnOff.Margin = new System.Windows.Forms.Padding(26);
>>>>>>> 9a05fe19
            this.toggleButtonOnOff.Name = "toggleButtonOnOff";
            this.toggleButtonOnOff.Size = new System.Drawing.Size(300, 200);
            this.toggleButtonOnOff.TabIndex = 4;
            this.toggleButtonOnOff.Text = "Turn Recording On";
            this.toggleButtonOnOff.TextAlign = System.Drawing.ContentAlignment.MiddleCenter;
            this.toggleButtonOnOff.UseVisualStyleBackColor = true;
            this.toggleButtonOnOff.Click += new System.EventHandler(this.toggleButtonOnOff_Click);
            // 
            // btnMinimize
            // 
            this.btnMinimize.Font = new System.Drawing.Font("Segoe UI", 16.125F, System.Drawing.FontStyle.Regular, System.Drawing.GraphicsUnit.Point);
<<<<<<< HEAD
            this.btnMinimize.Location = new System.Drawing.Point(20, 500);
            this.btnMinimize.Margin = new System.Windows.Forms.Padding(20);
=======
            this.btnMinimize.Location = new System.Drawing.Point(26, 642);
            this.btnMinimize.Margin = new System.Windows.Forms.Padding(26);
>>>>>>> 9a05fe19
            this.btnMinimize.Name = "btnMinimize";
            this.btnMinimize.Size = new System.Drawing.Size(300, 200);
            this.btnMinimize.TabIndex = 2;
            this.btnMinimize.Text = "Minimize";
            this.btnMinimize.UseVisualStyleBackColor = true;
            this.btnMinimize.Click += new System.EventHandler(this.btnMinimize_Click);
            // 
            // btnExit
            // 
            this.btnExit.Font = new System.Drawing.Font("Segoe UI", 16.125F, System.Drawing.FontStyle.Regular, System.Drawing.GraphicsUnit.Point);
<<<<<<< HEAD
            this.btnExit.Location = new System.Drawing.Point(20, 740);
            this.btnExit.Margin = new System.Windows.Forms.Padding(20);
=======
            this.btnExit.Location = new System.Drawing.Point(26, 950);
            this.btnExit.Margin = new System.Windows.Forms.Padding(26);
>>>>>>> 9a05fe19
            this.btnExit.Name = "btnExit";
            this.btnExit.Size = new System.Drawing.Size(300, 200);
            this.btnExit.TabIndex = 3;
            this.btnExit.Text = "Exit";
            this.btnExit.UseVisualStyleBackColor = true;
            this.btnExit.Click += new System.EventHandler(this.btnExit_Click);
            // 
            // mainSplitContainer
            // 
            this.mainSplitContainer.Dock = System.Windows.Forms.DockStyle.Fill;
            this.mainSplitContainer.Location = new System.Drawing.Point(0, 0);
<<<<<<< HEAD
=======
            this.mainSplitContainer.Margin = new System.Windows.Forms.Padding(4);
>>>>>>> 9a05fe19
            this.mainSplitContainer.Name = "mainSplitContainer";
            // 
            // mainSplitContainer.Panel1
            // 
            this.mainSplitContainer.Panel1.Controls.Add(this.flowLayoutPanel);
            // 
            // mainSplitContainer.Panel2
            // 
            this.mainSplitContainer.Panel2.Controls.Add(this.labelBalabolkaFocused);
            this.mainSplitContainer.Panel2.Controls.Add(this.labelTobiiComputerControl);
            this.mainSplitContainer.Panel2.Controls.Add(this.labelBalabolkaRunning);
            this.mainSplitContainer.Size = new System.Drawing.Size(819, 978);
            this.mainSplitContainer.SplitterDistance = 339;
            this.mainSplitContainer.TabIndex = 3;
            // 
            // labelTobiiComputerControl
            // 
            this.labelTobiiComputerControl.AutoSize = true;
            this.labelTobiiComputerControl.Location = new System.Drawing.Point(25, 52);
            this.labelTobiiComputerControl.Name = "labelTobiiComputerControl";
            this.labelTobiiComputerControl.Size = new System.Drawing.Size(422, 32);
            this.labelTobiiComputerControl.TabIndex = 1;
            this.labelTobiiComputerControl.Text = "Tobii Computer Control is not running";
            // 
            // labelBalabolkaRunning
            // 
            this.labelBalabolkaRunning.AutoSize = true;
            this.labelBalabolkaRunning.Location = new System.Drawing.Point(25, 20);
            this.labelBalabolkaRunning.Name = "labelBalabolkaRunning";
            this.labelBalabolkaRunning.Size = new System.Drawing.Size(273, 32);
            this.labelBalabolkaRunning.TabIndex = 0;
            this.labelBalabolkaRunning.Text = "Balabolka is not running";
            // 
            // notifyIcon
            // 
            this.notifyIcon.Icon = ((System.Drawing.Icon)(resources.GetObject("notifyIcon.Icon")));
            this.notifyIcon.Text = "SpEyeGaze";
            this.notifyIcon.Visible = true;
            this.notifyIcon.Click += new System.EventHandler(this.notifyIcon_Click);
            this.notifyIcon.DoubleClick += new System.EventHandler(this.notifyIcon_DoubleClick);
            // 
            // screenshotTimer
            // 
            this.screenshotTimer.Interval = 200;
            this.screenshotTimer.Tick += new System.EventHandler(this.screenshotTimer_Tick);
            // 
            // processCheckerTimer
            // 
            this.processCheckerTimer.Enabled = true;
            this.processCheckerTimer.Interval = 2000;
            this.processCheckerTimer.Tick += new System.EventHandler(this.balabolkaTimer_Tick);
            // 
            // labelBalabolkaFocused
            // 
            this.labelBalabolkaFocused.AutoSize = true;
            this.labelBalabolkaFocused.Location = new System.Drawing.Point(25, 84);
            this.labelBalabolkaFocused.Name = "labelBalabolkaFocused";
            this.labelBalabolkaFocused.Size = new System.Drawing.Size(278, 32);
            this.labelBalabolkaFocused.TabIndex = 2;
            this.labelBalabolkaFocused.Text = "Balabolka is not focused.";
            // 
            // FormMain
            // 
            this.AutoScaleDimensions = new System.Drawing.SizeF(13F, 32F);
            this.AutoScaleMode = System.Windows.Forms.AutoScaleMode.Font;
            this.ClientSize = new System.Drawing.Size(819, 978);
            this.ControlBox = false;
            this.Controls.Add(this.mainSplitContainer);
<<<<<<< HEAD
            this.Icon = ((System.Drawing.Icon)(resources.GetObject("$this.Icon")));
=======
            this.Margin = new System.Windows.Forms.Padding(4);
>>>>>>> 9a05fe19
            this.MinimizeBox = false;
            this.Name = "FormMain";
            this.ShowIcon = false;
            this.Text = "SpEyeGaze";
            this.WindowState = System.Windows.Forms.FormWindowState.Minimized;
            this.FormClosing += new System.Windows.Forms.FormClosingEventHandler(this.FormMain_FormClosing);
            this.Load += new System.EventHandler(this.FormMain_Load);
            this.flowLayoutPanel.ResumeLayout(false);
            this.mainSplitContainer.Panel1.ResumeLayout(false);
            this.mainSplitContainer.Panel2.ResumeLayout(false);
            this.mainSplitContainer.Panel2.PerformLayout();
            ((System.ComponentModel.ISupportInitialize)(this.mainSplitContainer)).EndInit();
            this.mainSplitContainer.ResumeLayout(false);
            this.ResumeLayout(false);

        }

        #endregion

        private System.Windows.Forms.Button btnAddStartupIcon;
        private System.Windows.Forms.FlowLayoutPanel flowLayoutPanel;
        private System.Windows.Forms.SplitContainer mainSplitContainer;
        private System.Windows.Forms.NotifyIcon notifyIcon;
        private System.Windows.Forms.Button btnMinimize;
        private System.Windows.Forms.Button btnExit;
        private System.Windows.Forms.Timer screenshotTimer;
        private System.Windows.Forms.Label labelBalabolkaRunning;
        private System.Windows.Forms.Timer processCheckerTimer;
        private System.Windows.Forms.Label labelTobiiComputerControl;
        private System.Windows.Forms.CheckBox toggleButtonOnOff;
        private System.Windows.Forms.Label labelBalabolkaFocused;
    }
}
<|MERGE_RESOLUTION|>--- conflicted
+++ resolved
@@ -54,13 +54,8 @@
             // 
             this.btnAddStartupIcon.Enabled = false;
             this.btnAddStartupIcon.Font = new System.Drawing.Font("Segoe UI", 16.125F, System.Drawing.FontStyle.Regular, System.Drawing.GraphicsUnit.Point);
-<<<<<<< HEAD
-            this.btnAddStartupIcon.Location = new System.Drawing.Point(20, 260);
-            this.btnAddStartupIcon.Margin = new System.Windows.Forms.Padding(20);
-=======
             this.btnAddStartupIcon.Location = new System.Drawing.Point(26, 334);
             this.btnAddStartupIcon.Margin = new System.Windows.Forms.Padding(26);
->>>>>>> 9a05fe19
             this.btnAddStartupIcon.Name = "btnAddStartupIcon";
             this.btnAddStartupIcon.Size = new System.Drawing.Size(300, 200);
             this.btnAddStartupIcon.TabIndex = 0;
@@ -77,10 +72,7 @@
             this.flowLayoutPanel.Dock = System.Windows.Forms.DockStyle.Fill;
             this.flowLayoutPanel.FlowDirection = System.Windows.Forms.FlowDirection.TopDown;
             this.flowLayoutPanel.Location = new System.Drawing.Point(0, 0);
-<<<<<<< HEAD
-=======
             this.flowLayoutPanel.Margin = new System.Windows.Forms.Padding(4);
->>>>>>> 9a05fe19
             this.flowLayoutPanel.Name = "flowLayoutPanel";
             this.flowLayoutPanel.Size = new System.Drawing.Size(339, 978);
             this.flowLayoutPanel.TabIndex = 2;
@@ -89,13 +81,8 @@
             // 
             this.toggleButtonOnOff.Appearance = System.Windows.Forms.Appearance.Button;
             this.toggleButtonOnOff.Font = new System.Drawing.Font("Segoe UI", 16.125F, System.Drawing.FontStyle.Regular, System.Drawing.GraphicsUnit.Point);
-<<<<<<< HEAD
-            this.toggleButtonOnOff.Location = new System.Drawing.Point(20, 20);
-            this.toggleButtonOnOff.Margin = new System.Windows.Forms.Padding(20);
-=======
             this.toggleButtonOnOff.Location = new System.Drawing.Point(26, 26);
             this.toggleButtonOnOff.Margin = new System.Windows.Forms.Padding(26);
->>>>>>> 9a05fe19
             this.toggleButtonOnOff.Name = "toggleButtonOnOff";
             this.toggleButtonOnOff.Size = new System.Drawing.Size(300, 200);
             this.toggleButtonOnOff.TabIndex = 4;
@@ -107,13 +94,8 @@
             // btnMinimize
             // 
             this.btnMinimize.Font = new System.Drawing.Font("Segoe UI", 16.125F, System.Drawing.FontStyle.Regular, System.Drawing.GraphicsUnit.Point);
-<<<<<<< HEAD
-            this.btnMinimize.Location = new System.Drawing.Point(20, 500);
-            this.btnMinimize.Margin = new System.Windows.Forms.Padding(20);
-=======
             this.btnMinimize.Location = new System.Drawing.Point(26, 642);
             this.btnMinimize.Margin = new System.Windows.Forms.Padding(26);
->>>>>>> 9a05fe19
             this.btnMinimize.Name = "btnMinimize";
             this.btnMinimize.Size = new System.Drawing.Size(300, 200);
             this.btnMinimize.TabIndex = 2;
@@ -124,13 +106,8 @@
             // btnExit
             // 
             this.btnExit.Font = new System.Drawing.Font("Segoe UI", 16.125F, System.Drawing.FontStyle.Regular, System.Drawing.GraphicsUnit.Point);
-<<<<<<< HEAD
-            this.btnExit.Location = new System.Drawing.Point(20, 740);
-            this.btnExit.Margin = new System.Windows.Forms.Padding(20);
-=======
             this.btnExit.Location = new System.Drawing.Point(26, 950);
             this.btnExit.Margin = new System.Windows.Forms.Padding(26);
->>>>>>> 9a05fe19
             this.btnExit.Name = "btnExit";
             this.btnExit.Size = new System.Drawing.Size(300, 200);
             this.btnExit.TabIndex = 3;
@@ -142,10 +119,7 @@
             // 
             this.mainSplitContainer.Dock = System.Windows.Forms.DockStyle.Fill;
             this.mainSplitContainer.Location = new System.Drawing.Point(0, 0);
-<<<<<<< HEAD
-=======
             this.mainSplitContainer.Margin = new System.Windows.Forms.Padding(4);
->>>>>>> 9a05fe19
             this.mainSplitContainer.Name = "mainSplitContainer";
             // 
             // mainSplitContainer.Panel1
@@ -214,11 +188,7 @@
             this.ClientSize = new System.Drawing.Size(819, 978);
             this.ControlBox = false;
             this.Controls.Add(this.mainSplitContainer);
-<<<<<<< HEAD
-            this.Icon = ((System.Drawing.Icon)(resources.GetObject("$this.Icon")));
-=======
             this.Margin = new System.Windows.Forms.Padding(4);
->>>>>>> 9a05fe19
             this.MinimizeBox = false;
             this.Name = "FormMain";
             this.ShowIcon = false;
