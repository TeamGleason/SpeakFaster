﻿using SpEyeGaze.Win32;
using System;
using System.ComponentModel;
using System.Drawing;
using System.Drawing.Drawing2D;
using System.Drawing.Imaging;
using System.IO;
using System.Windows.Forms;
using TurboJpegWrapper;

namespace SpEyeGaze
{
    class ScreenCapture : IDisposable
    {
//        private static readonly ImageCodecInfo jpgEncoder = GetEncoder(ImageFormat.Jpeg);
        private static readonly TJCompressor compressor = new();

        private static readonly Brush gazeCursorBrush = new SolidBrush(Color.FromArgb(128, 255, 0, 0));
        private readonly ToltTech.GazeInput.IGazeDevice gazeDevice;

        public ScreenCapture()
        {
            gazeDevice = new ToltTech.GazeInput.TobiiStreamEngine();

            if (!gazeDevice.IsAvailable)
            {
                gazeDevice.Dispose();
                gazeDevice = null;
                return;
            }

            gazeDevice.Connect(new System.Diagnostics.TraceSource("Null"));
        }

        public Bitmap CaptureRegion(Rectangle region)
        {
            var desktophWnd = Interop.GetDesktopWindow();
            var desktopDc = Interop.GetWindowDC(desktophWnd);
            var memoryDc = Interop.CreateCompatibleDC(desktopDc);
            var bitmap = Interop.CreateCompatibleBitmap(desktopDc, region.Width, region.Height);
            var oldBitmap = Interop.SelectObject(memoryDc, bitmap);

            if (!Interop.BitBlt(memoryDc, 0, 0, region.Width, region.Height, desktopDc, region.Left, region.Top, Interop.RasterOperation.SRCCOPY | Interop.RasterOperation.CAPTUREBLT))
            {
                throw new Win32Exception();
            }

            try
            {
                return Image.FromHbitmap(bitmap);
            }
            finally
            {
                Interop.SelectObject(memoryDc, oldBitmap);
                Interop.DeleteObject(bitmap);
                Interop.DeleteDC(memoryDc);
                Interop.ReleaseDC(desktophWnd, desktopDc);
            }
        }

        public Bitmap CaptureDesktop(bool workingAreaOnly)
        {
            var desktop = Rectangle.Empty;

            foreach(var screen in Screen.AllScreens)
            {
                desktop = Rectangle.Union(desktop, workingAreaOnly ? screen.WorkingArea : screen.Bounds);
            }

            // libjpeg-turbo is incompatible with the CaptureRegion graphic that is generated
            // This path is a bit slower than CaptureRegion, but it's a little faster to use this plus libjpeg than
            // To use the CaptureRegion plus the internal jpeg encoder
            var bitmap = new Bitmap(desktop.Width, desktop.Height, PixelFormat.Format32bppArgb);
            var graphics = Graphics.FromImage(bitmap);
            graphics.CopyFromScreen(0, 0, 0, 0, bitmap.Size, CopyPixelOperation.SourceCopy);
            return bitmap;

            //return CaptureRegion(desktop);
        }

        private static ImageCodecInfo GetEncoder(ImageFormat format)
        {
            ImageCodecInfo[] codecs = ImageCodecInfo.GetImageEncoders();

            foreach (ImageCodecInfo codec in codecs)
            {
                if (codec.FormatID == format.Guid)
                {
                    return codec;
                }
            }

            return null;
        }

        private void OverlayTimestamp(Bitmap bitmap)
        {
            using (var graphics = Graphics.FromImage(bitmap))
            {

                var font = new Font("Times New Roman", 12, FontStyle.Regular);
                var stringFormat = new StringFormat
                {
                    Alignment = StringAlignment.Center,
                    LineAlignment = StringAlignment.Center
                };

                graphics.SmoothingMode = SmoothingMode.AntiAlias;
                graphics.FillRectangle(Brushes.Black, new Rectangle(0, 0, 400, 80));
                graphics.DrawString(DateTime.Now.ToString("yyyyMMddThhmmssfff"), font, Brushes.White, new Point(200, 40), stringFormat);
            }
        }

        private void OverlayGazeCursor(Bitmap bitmap)
        {
<<<<<<< HEAD
            var graphics = Graphics.FromImage(bitmap);
            graphics.SmoothingMode = SmoothingMode.AntiAlias;

            if (gazeDevice != null)
            {
                graphics.FillEllipse(gazeCursorBrush, (int)gazeDevice.LastGazePoint.X, (int)gazeDevice.LastGazePoint.Y, 50, 50);
=======
            if (gazeDevice != null && gazeDevice.LastGazePoint != null)
            {
                var gazePoint = gazeDevice.LastGazePoint;
                if (gazePoint != null && gazeDevice.LastGazePoint.HasValue)
                {
                    using (var graphics = Graphics.FromImage(bitmap))
                    {
                        graphics.SmoothingMode = SmoothingMode.AntiAlias;
                        graphics.FillEllipse(gazeCursorBrush, (int)(gazePoint.Value.X), (int)gazePoint.Value.Y, 50, 50);
                    }
                }
>>>>>>> 9a05fe19
            }
        }

        public void Capture(string path)
        {
            using (var bitmap = CaptureDesktop(false))
            {
                OverlayTimestamp(bitmap);
                OverlayGazeCursor(bitmap);

                var srcData = bitmap.LockBits(new Rectangle(0, 0, bitmap.Width, bitmap.Height), ImageLockMode.ReadOnly, bitmap.PixelFormat);

                TJPixelFormats tjPixelFormat;
                switch (bitmap.PixelFormat)
                {
                    case PixelFormat.Format8bppIndexed:
                        tjPixelFormat = TJPixelFormats.TJPF_GRAY;
                        break;
                    case PixelFormat.Format24bppRgb:
                        tjPixelFormat = TJPixelFormats.TJPF_RGB;
                        break;
                    case PixelFormat.Format32bppArgb:
                        tjPixelFormat = TJPixelFormats.TJPF_BGRA;  // Fixed from the sample code that had this wrong
                        break;
                    case PixelFormat.Format32bppRgb:
                        tjPixelFormat = TJPixelFormats.TJPF_BGRX; //?
                        break;
                    default:
                        throw new ArgumentOutOfRangeException();
                }

                var bytes = compressor.Compress(srcData.Scan0, 0, bitmap.Width, bitmap.Height, tjPixelFormat, TJSubsamplingOptions.TJSAMP_422, 25, TJFlags.NONE);
                bitmap.UnlockBits(srcData);

                File.WriteAllBytes(path, bytes);

                // The 'built in' jpeg encoder -- considerably slower than libjpeg-turbo (above)
                // var parameters = new EncoderParameters();
                // parameters.Param[0] = new EncoderParameter(Encoder.Quality, 25L);
                // bitmap.Save(path, jpgEncoder, parameters);
            }
        }

        public void Dispose()
        {
            gazeDevice?.Dispose();
        }
    }
}<|MERGE_RESOLUTION|>--- conflicted
+++ resolved
@@ -113,14 +113,6 @@
 
         private void OverlayGazeCursor(Bitmap bitmap)
         {
-<<<<<<< HEAD
-            var graphics = Graphics.FromImage(bitmap);
-            graphics.SmoothingMode = SmoothingMode.AntiAlias;
-
-            if (gazeDevice != null)
-            {
-                graphics.FillEllipse(gazeCursorBrush, (int)gazeDevice.LastGazePoint.X, (int)gazeDevice.LastGazePoint.Y, 50, 50);
-=======
             if (gazeDevice != null && gazeDevice.LastGazePoint != null)
             {
                 var gazePoint = gazeDevice.LastGazePoint;
@@ -132,7 +124,6 @@
                         graphics.FillEllipse(gazeCursorBrush, (int)(gazePoint.Value.X), (int)gazePoint.Value.Y, 50, 50);
                     }
                 }
->>>>>>> 9a05fe19
             }
         }
 
