# SpeakFaster Web UI

The Web UI is designed to be a plugin to the
[Talk37](https://github.com/TeamGleason/Talk37) on-screen eye-gaze keyboard.

It is written in the [Angular framework](https://angular.io/)

## Developer workflow

### Getting started

1. Install node 14+. See https://nodejs.org/en/download/
2. Add node and npm to your path.
3. Install the Angular CLI: `npm instal -g @angular/cli`
   - Make sure that the Angular CLI binary (`ng`) available on your path.

It is recommended to use VSCode as the code editor for this project.

### Serving app locally

```sh
cd webui
npm install
ng serve
```

Then open your browser and navigate to

http://localhost:4200/?client_id=${CLIENT_ID}&client_secret=${CLIENT_SECRET}&endpoint=${SPEAKFASTER_ENDPOINT}

where `CLIENT_ID` and `CLIENT_SECRET` are the Google OAuth2 credentials, and
`SPEAKFASTER_ENDPOINT` is the HTTPS endpoint for the SpeakFaster server.

### Running unit tests

```sh
ng test
```

### Running lint

```sh
ng lint
```

### Auto-formatting TypeScript code.

In VSCode, you can auto format the .ts file by using the shortcut key
`Ctrl + Shift + I` (or the equivalent shortcut key on operatings systems
other than Linux).

## WebUI URL parameters

The WebUI can operate under two different modes:

<<<<<<< HEAD
1. AAC user mode, this is the default mode that serves an 
   AAC user
=======
1. AAC user mode, this is the default mode that serves an AAC user
>>>>>>> 1bf820d9
2. Partner (companion) mode, this is the mode that should
   be used by a conversation partner of the the AAC user

The set of required URL parameters vary between the two modes.

### 1. AAC user mode

Under the AAC user mode, the following URL parameters must be provided:

1. `access_token`: This is the Google OAuth2 access token that can be provided
   by a native layer (e.g., C# .NET) that manages the user sign-in and refresh token
   logic. See https://github.com/googlesamples/oauth-apps-for-windows for
   examples.
2. `user_given_name`: This is the given name of the user. It can be obtained
   during Google OAuth2 authentication with a proper scope and provided to
   the WebUI.
3. `endpoint`: This is the URL to the API endpoint that serves features such as
   abbreviation expansion and text prediction.

### 2. Partner (companion) mode

The partner mode can be activated with the URL parameter:

```
partner=1
```

Under the partner mode, the same `endpoint` URL parameter as described above is
required.

## Interface between WebUI and hosting app

The API between the JavaScript/TypeScript code in the WebUI and the hosting Windows
app allows the WebUI to listen to keystrokes outside the WebUI (e.g., in Balabolka)
and to inject keystrokes programmatically into the external applications. It is
also an abstraction that allows the WebUI to potentiall talk to a different hosting
environment (e.g., a container web app).

### 1. Keystroke listening API

The WebUI provides a function attached to the global `window` object, namely
`window.externalKeypressHook()`, which has the following signature:

```typescript
function externalKeypressHook(virualKeyCode: number): void;
```

wherein the `virtualKeyCode` argument obeys the
[Win32 Virtual Key Codes standard](https://docs.microsoft.com/en-us/windows/win32/inputdev/virtual-key-codes).
This allows the WebUI to be informed of all alphanumeric and functional keypresses.

The function `getVirtualkeyCode()` in `external-events-component.ts` can
translate strings into virtual key code values.

### 2. Bound listner for WebUI-to-host information flow

The WebUI looks for the global `window.boundListener` object and expects
it to have the following interface.

```typescript
interface BoundObject {
  function injectKey(virtualKeys: number[]): void;

  function resizeWindow(height: number, width: number);

  function updateButtonBoxes(componentName: string,
                             boxes: Array<[number, number, number, number]>);


}
```

The three interface methods, `injectKey()`, `updateButtonBoxes()`, and
`resizeWindow()` allow the WebUI to send different types of information to the
host. Below we describe their use respectively.

#### 2.1. Keystroke injection API

The contract of the `injectKeys()` function is it will issue the keys in `virtualKeys`
programmatically in the specified order.

#### 2.2. Window resizing

The contract of the `resizedWindow()` function is that it will request the host
app to resize the window that contains the WebView to the specified height and
width.

### 2.3. Registeration of gaze-clickable areas

The WebUI is meant to be used with an eye tracker. The hosting app provides
two methods in the `window.boundListener` object to allow the WebUI to register
and update its clickable regions such as buttons.

As mentioed above, the `updateButtonBoxes()` method has the following signature:

```typescript
function updateButtonBoxes(
  componentName: string,
  boxes: Array<[number, number, number, number]>
);
```

The argument `componentName` specifies the (Agnular) component that the
clickable regions belong to. The argument `boxes` contain the
`[left, top, right, bottom]` coordinates of all clickable regions that belong
to the component. The host app keeps track of the coordinates, so that
repeated calls to `updateButtonBoxes()` with the same component name will erase
clickable regions that have disappeared since the last call and create
new clickable regions that have appeared since the last call.
Calling `updateButtonBoxes()` n times with n different `componentName`s will
cause n sets of clickable regions to be registered.
<|MERGE_RESOLUTION|>--- conflicted
+++ resolved
@@ -53,12 +53,7 @@
 
 The WebUI can operate under two different modes:
 
-<<<<<<< HEAD
-1. AAC user mode, this is the default mode that serves an 
-   AAC user
-=======
 1. AAC user mode, this is the default mode that serves an AAC user
->>>>>>> 1bf820d9
 2. Partner (companion) mode, this is the mode that should
    be used by a conversation partner of the the AAC user
 
