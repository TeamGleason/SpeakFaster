/** Unit tests for AbbreviationComponent. */

import {HttpClientModule} from '@angular/common/http';
import {ComponentFixture, TestBed} from '@angular/core/testing';
import {By} from '@angular/platform-browser';
import {of, Subject} from 'rxjs';
import {createUuid} from 'src/utils/uuid';

import * as cefSharp from '../../utils/cefsharp';
import {ExternalEventsComponent, repeatVirtualKey, VIRTUAL_KEY} from '../external/external-events.component';
import {TestListener} from '../test-utils/test-cefsharp-listener';
import {AbbreviationSpec, InputAbbreviationChangedEvent} from '../types/abbreviation';
import {TextEntryEndEvent} from '../types/text-entry';

import {AbbreviationComponent, State} from './abbreviation.component';
import {AbbreviationModule} from './abbreviation.module';

// TODO(cais): DO NOT SUBMIT.
fdescribe('AbbreviationComponent', () => {
  let abbreviationExpansionTriggers: Subject<InputAbbreviationChangedEvent>;
  let textEntryEndSubject: Subject<TextEntryEndEvent>;
  let fixture: ComponentFixture<AbbreviationComponent>;
  let testListener: TestListener;
  let abbreviationChangeEvents: InputAbbreviationChangedEvent[];

  beforeEach(async () => {
    testListener = new TestListener();
    (window as any)[cefSharp.BOUND_LISTENER_NAME] = testListener;
    await TestBed
        .configureTestingModule({
          imports: [AbbreviationModule, HttpClientModule],
          declarations: [AbbreviationComponent],
        })
        .compileComponents();
    abbreviationExpansionTriggers = new Subject();
    abbreviationChangeEvents = [];
    abbreviationExpansionTriggers.subscribe(
        (event) => abbreviationChangeEvents.push(event));
    textEntryEndSubject = new Subject();
    fixture = TestBed.createComponent(AbbreviationComponent);
    fixture.componentInstance.abbreviationExpansionTriggers =
        abbreviationExpansionTriggers;
    fixture.componentInstance.textEntryEndSubject = textEntryEndSubject;
    fixture.detectChanges();
  });

  afterAll(async () => {
    if (cefSharp.BOUND_LISTENER_NAME in (window as any)) {
      delete (window as any)[cefSharp.BOUND_LISTENER_NAME];
    }
  });

  it('initially displays no abbreviation options', () => {
    const abbreviationOptions =
        fixture.debugElement.queryAll(By.css('.abbreviation-option'));
    expect(abbreviationOptions.length).toEqual(0);
  });

  for (const [contextStrings, precedingText] of [
           [[], undefined],
           [['hello'], 'hi'],
  ] as Array<[string[], string | undefined]>) {
    it('sends http request on trigger: ' +
           `contextStrings = ${JSON.stringify(contextStrings)}`,
       () => {
         fixture.componentInstance.contextStrings = contextStrings;
         const spy = spyOn(
                         fixture.componentInstance.speakFasterService,
                         'expandAbbreviation')
                         .and.returnValue(of({
                           exactMatches: ['how are you', 'how about you'],
                         }));
         const abbreviationSpec: AbbreviationSpec = {
           tokens: [
             {
               value: 'h',
               isKeyword: false,
             },
             {
               value: 'a',
               isKeyword: false,
             },
             {
               value: 'y',
               isKeyword: false,
             }
           ],
           readableString: 'ace',
           precedingText,
           lineageId: createUuid(),
         };
         abbreviationExpansionTriggers.next({
           abbreviationSpec,
           requestExpansion: true,
         });
         expect(spy).toHaveBeenCalledOnceWith(
             contextStrings.join('|'), abbreviationSpec, 128, precedingText);
         expect(fixture.componentInstance.abbreviationOptions).toEqual([
           'how are you', 'how about you'
         ]);
       });
  }

  it('displays expansion options when available', () => {
    fixture.componentInstance.abbreviationOptions =
        ['what time is it', 'we took it in'];
    fixture.componentInstance.state = State.CHOOSING_EXPANSION;
    fixture.detectChanges();
    const expansions =
        fixture.debugElement.queryAll(By.css('app-phrase-component'));
    expect(expansions.length).toEqual(2);
    expect(expansions[0].nativeElement.innerText).toEqual('what time is it');
    expect(expansions[1].nativeElement.innerText).toEqual('we took it in');
    const selectButtons =
        fixture.debugElement.queryAll(By.css('app-phrase-component'));
    expect(selectButtons.length).toEqual(2);
    const speakButtons = fixture.debugElement.queryAll(By.css('.speak-button'));
    expect(speakButtons.length).toEqual(2);
  });

  it('Calls injectKeys when option is selected', async () => {
    fixture.componentInstance.abbreviation = {
      tokens: ['w', 't', 'i', 'i'].map(char => ({
                                         value: char,
                                         isKeyword: false,
                                       })),
      readableString: 'wtii',
      triggerKeys: [VIRTUAL_KEY.SPACE, VIRTUAL_KEY.SPACE],
      eraserSequence: repeatVirtualKey(VIRTUAL_KEY.BACKSPACE, 8),
      lineageId: createUuid(),
    };
    fixture.componentInstance.abbreviationOptions = ['what time is it'];
    fixture.componentInstance.state = State.CHOOSING_EXPANSION;
    fixture.detectChanges();
    const selectButtons =
        fixture.debugElement.queryAll(By.css('.inject-button'));
    (selectButtons[0].nativeElement as HTMLButtonElement).click();
    await fixture.whenStable();
    const calls = testListener.injectedKeysCalls;
    expect(calls.length).toEqual(1);
    // Includes the leading eraser keys and the trailing space.
    expect(calls[0]).toEqual([
      8,  8,  8,  8,  8,  8,  8,  8,  87, 72, 65, 84,
      32, 84, 73, 77, 69, 32, 73, 83, 32, 73, 84, 32,
    ]);
  });

  it('clicking inject-button publishes to textEntryEndSubject', () => {
    const events: TextEntryEndEvent[] = [];
    textEntryEndSubject.subscribe(event => {
      events.push(event);
    });
    fixture.componentInstance.abbreviation = {
      tokens: ['w', 't', 'i', 'i'].map(char => ({
                                         value: char,
                                         isKeyword: false,
                                       })),
      readableString: 'wtii',
      triggerKeys: [VIRTUAL_KEY.SPACE, VIRTUAL_KEY.SPACE],
      lineageId: createUuid(),
    };
    fixture.componentInstance.abbreviationOptions =
        ['what time is it', 'we took it in'];
    fixture.componentInstance.state = State.CHOOSING_EXPANSION;
    fixture.detectChanges();
    const selectButtons =
        fixture.debugElement.queryAll(By.css('.inject-button'));
    (selectButtons[1].nativeElement as HTMLButtonElement).click();
    expect(events.length).toEqual(1);
    expect(events[0].text).toEqual('we took it in');
    expect(events[0].isFinal).toBeTrue();
    expect(events[0].timestampMillis).toBeGreaterThan(0);
    expect(events[0].inAppTextToSpeechAudioConfig).toBeUndefined();
    // "wtii" as a length 4; the trigger keys has a lenght 2; additionally,
    // there is the selection key at the end.
    const expectedNumKeypresses = 4 + 2 + 1;
    expect(events[0].numKeypresses).toEqual(expectedNumKeypresses);
    expect(events[0].numHumanKeypresses).toEqual(expectedNumKeypresses);
  });

<<<<<<< HEAD
  it('clicking speak-button publishes to textEntryEndSubject, with audio config',
     () => {
       const events: TextEntryEndEvent[] = [];
       textEntryEndSubject.subscribe(event => {
         events.push(event);
       });
       fixture.componentInstance.abbreviation = {
         tokens: ['w', 't', 'i', 'i'].map(char => ({
                                            value: char,
                                            isKeyword: false,
                                          })),
         readableString: 'wtii',
         triggerKeys: [VIRTUAL_KEY.SPACE, VIRTUAL_KEY.SPACE],
         lineageId: createUuid(),
       };
       fixture.componentInstance.abbreviationOptions =
           ['what time is it', 'we took it in'];
       fixture.componentInstance.state = State.CHOOSING_EXPANSION;
       fixture.detectChanges();
       const selectButtons =
           fixture.debugElement.queryAll(By.css('.speak-button'));
       (selectButtons[1].nativeElement as HTMLButtonElement).click();
       expect(events.length).toEqual(1);
       expect(events[0].text).toEqual('we took it in');
       expect(events[0].isFinal).toBeTrue();
       expect(events[0].timestampMillis).toBeGreaterThan(0);
       expect(events[0].inAppTextToSpeechAudioConfig).toEqual({
         volume_gain_db: 0
       });
       // "wtii" as a length 4; the trigger keys has a lenght 2; additionally,
       // there is the selection key at the end.
       const expectedNumKeypresses = 4 + 2 + 1;
       expect(events[0].numKeypresses).toEqual(expectedNumKeypresses);
       expect(events[0].numHumanKeypresses).toEqual(expectedNumKeypresses);
     });

  it('shows request ongoing spinner and message during server call', () => {
    fixture.componentInstance.contextStrings = ['hello'];
    fixture.componentInstance.listenToKeypress(
        ['h', 'a', 'y', ' ', ' '], 'hay  ');
    fixture.detectChanges();

    const requestOngoingMessages =
        fixture.debugElement.queryAll(By.css('.request-ongoing-message'));
    expect(requestOngoingMessages.length).toEqual(1);
    expect(requestOngoingMessages[0].nativeElement.innerText)
        .toEqual('Getting abbrevaition expansions...');
    const spinners =
        fixture.debugElement.queryAll(By.css('mat-progress-spinner'));
    expect(spinners.length).toEqual(1);
  });
=======
  it('shows request ongoing spinner and message during server call',
      async () => {
        fixture.componentInstance.contextStrings = ['hello'];
        fixture.componentInstance.listenToKeypress(
            ['h', 'a', 'y', ' ', ' '], 'hay  ');
        fixture.detectChanges();

        const requestOngoingMessages =
            fixture.debugElement.queryAll(By.css('.request-ongoing-message'));
        expect(requestOngoingMessages.length).toEqual(1);
        expect(requestOngoingMessages[0].nativeElement.innerText)
            .toEqual('Getting abbrevaition expansions...');
        const spinners =
            fixture.debugElement.queryAll(By.css('mat-progress-spinner'));
        expect(spinners.length).toEqual(1);
      });
>>>>>>> 31438d26

  for (const [keySequence, precedingText] of [
           [['h', 'a', 'y', ' ', ' '], undefined],
           [[' ', 'h', 'a', 'y', ' ', ' '], undefined],
           [['a', ' ', 'h', 'a', 'y', ' ', ' '], 'a'],
  ] as Array<[string[], string | undefined]>) {
    it(`Double space triggers abbreviation expansion, key codes = ${
           keySequence}`,
       () => {
         spyOn(
             fixture.componentInstance.speakFasterService, 'expandAbbreviation')
             .and.returnValue(of({
               exactMatches: ['how are you', 'how about you'],
             }));
         fixture.componentInstance.contextStrings = ['hello'];
         fixture.componentInstance.listenToKeypress(
             keySequence, keySequence.join(''));
         const expected: InputAbbreviationChangedEvent = {
           abbreviationSpec: {
             tokens: [
               {
                 value: 'h',
                 isKeyword: false,
               },
               {
                 value: 'a',
                 isKeyword: false,
               },
               {
                 value: 'y',
                 isKeyword: false,
               }
             ],
             precedingText,
             readableString: 'hay',
             eraserSequence: repeatVirtualKey(VIRTUAL_KEY.BACKSPACE, 5),
             lineageId: abbreviationChangeEvents[0].abbreviationSpec.lineageId,
           },
           requestExpansion: true,
         };
         expect(abbreviationChangeEvents).toEqual([expected]);
       });
  }

  it('Shows no-option mesasage and try-again button if no option', () => {
    spyOn(fixture.componentInstance.speakFasterService, 'expandAbbreviation')
        .and.returnValue(of({}));
    fixture.componentInstance.contextStrings = ['hello'];
    fixture.componentInstance.listenToKeypress(
        ['h', 'a', 'y', ' ', ' '], 'hay  ');
    fixture.detectChanges();

    const noExpansionSpans =
        fixture.debugElement.queryAll(By.css('.response-empty'));
    expect(noExpansionSpans.length).toEqual(1);
    const tryAgainButtons =
        fixture.debugElement.queryAll(By.css('.try-again-button'));
    expect(tryAgainButtons.length).toEqual(1);
  });

<<<<<<< HEAD
  it('Clicking try again button dismisses no-expnsion and try-again button',
=======
  it('Clicking try again button dismisses no-expansion and try-again button',
>>>>>>> 31438d26
     async () => {
       const spy = spyOn(
                       fixture.componentInstance.speakFasterService,
                       'expandAbbreviation')
                       .and.returnValue(of({}));
       fixture.componentInstance.contextStrings = ['hello'];
       fixture.componentInstance.listenToKeypress(
           ['h', 'a', 'y', ' ', ' '], 'hay  ');
       fixture.detectChanges();
       const tryAgainButtons =
           fixture.debugElement.query(By.css('.try-again-button'));
       spy.and.callThrough();
       tryAgainButtons.nativeElement.click();
       fixture.detectChanges();
       await fixture.whenStable();

       expect(fixture.debugElement.query(By.css('.response-empty'))).toBeNull();
       expect(fixture.debugElement.query(By.css('.try-again-button')))
           .toBeNull();
     });

  it('does not display SpellComponent initially', () => {
    const spellComponents =
        fixture.debugElement.queryAll(By.css('app-spell-component'));
    expect(spellComponents).toEqual([]);
  });

  it('displays SpellComponent given abbreviaton and state', () => {
    fixture.componentInstance.contextStrings = ['hello'];
    fixture.detectChanges();
    const abbreviationSpec: AbbreviationSpec = {
      tokens: [
        {
          value: 'h',
          isKeyword: false,
        },
        {
          value: 'a',
          isKeyword: false,
        },
        {
          value: 'y',
          isKeyword: false,
        }
      ],
      readableString: 'hay',
      lineageId: createUuid(),
    };
    abbreviationExpansionTriggers.next({
      abbreviationSpec,
      requestExpansion: true,
    });
    fixture.componentInstance.contextStrings = ['hello'];
    fixture.componentInstance.state = State.CHOOSING_EXPANSION;
    fixture.detectChanges();

    const spellComponents =
        fixture.debugElement.queryAll(By.css('app-spell-component'));
    expect(spellComponents.length).toEqual(1);
  });

  it('unsubscribes from textEntryEndSubject on destroy', () => {
    fixture.detectChanges();
    const prevNumListeners = ExternalEventsComponent.getNumKeypressListeners();
    fixture.componentInstance.ngOnDestroy();

    expect(ExternalEventsComponent.getNumKeypressListeners())
        .toEqual(prevNumListeners - 1);
  });
});<|MERGE_RESOLUTION|>--- conflicted
+++ resolved
@@ -15,8 +15,7 @@
 import {AbbreviationComponent, State} from './abbreviation.component';
 import {AbbreviationModule} from './abbreviation.module';
 
-// TODO(cais): DO NOT SUBMIT.
-fdescribe('AbbreviationComponent', () => {
+describe('AbbreviationComponent', () => {
   let abbreviationExpansionTriggers: Subject<InputAbbreviationChangedEvent>;
   let textEntryEndSubject: Subject<TextEntryEndEvent>;
   let fixture: ComponentFixture<AbbreviationComponent>;
@@ -178,7 +177,6 @@
     expect(events[0].numHumanKeypresses).toEqual(expectedNumKeypresses);
   });
 
-<<<<<<< HEAD
   it('clicking speak-button publishes to textEntryEndSubject, with audio config',
      () => {
        const events: TextEntryEndEvent[] = [];
@@ -230,7 +228,6 @@
         fixture.debugElement.queryAll(By.css('mat-progress-spinner'));
     expect(spinners.length).toEqual(1);
   });
-=======
   it('shows request ongoing spinner and message during server call',
       async () => {
         fixture.componentInstance.contextStrings = ['hello'];
@@ -247,7 +244,6 @@
             fixture.debugElement.queryAll(By.css('mat-progress-spinner'));
         expect(spinners.length).toEqual(1);
       });
->>>>>>> 31438d26
 
   for (const [keySequence, precedingText] of [
            [['h', 'a', 'y', ' ', ' '], undefined],
@@ -308,11 +304,7 @@
     expect(tryAgainButtons.length).toEqual(1);
   });
 
-<<<<<<< HEAD
-  it('Clicking try again button dismisses no-expnsion and try-again button',
-=======
   it('Clicking try again button dismisses no-expansion and try-again button',
->>>>>>> 31438d26
      async () => {
        const spy = spyOn(
                        fixture.componentInstance.speakFasterService,
