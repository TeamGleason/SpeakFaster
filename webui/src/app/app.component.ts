import {AfterViewInit, Component, OnInit, ViewChild} from '@angular/core';
import {ActivatedRoute} from '@angular/router';
import {Subject} from 'rxjs';

import {bindCefSharpListener, registerExternalKeypressHook} from '../utils/cefsharp';

import {ExternalEventsComponent} from './external/external-events.component';
import {SpeakFasterService} from './speakfaster-service';
import {AbbreviationExpansionSelectionEvent, InputAbbreviationChangedEvent} from './types/abbreviations';
import {TextEntryBeginEvent, TextEntryEndEvent} from './types/text-entry';

@Component({
  selector: 'app-root',
  templateUrl: './app.component.html',
  providers: [SpeakFasterService],
})
export class AppComponent implements OnInit, AfterViewInit {
  title = 'SpeakFasterApp';

  @ViewChild('externalEvents')
  externalEventsComponent!: ExternalEventsComponent;

  // Set this to `false` to skip using access token (e.g., developing with
  // an automatically authorized browser context.)
  private useAccessToken = true;

  private _endpoint: string = '';
  private _accessToken: string = '';
<<<<<<< HEAD
  isSpelling = false;
=======
>>>>>>> 5a4ae0a2

  abbreviationExpansionTriggers: Subject<InputAbbreviationChangedEvent> =
      new Subject();
  textEntryBeginSubject: Subject<TextEntryBeginEvent> =
      new Subject<TextEntryBeginEvent>();
  textEntryEndSubject: Subject<TextEntryEndEvent> = new Subject();
  // Context speech content used for AE and other text predictions.
  inputAbbreviation: string = '';
  contextStrings: string[] = [];

  constructor(
      private route: ActivatedRoute,
      public speakFasterService: SpeakFasterService) {}

  ngOnInit() {
    bindCefSharpListener();
    this.route.queryParams.subscribe(params => {
      if (params['endpoint'] && this.endpoint === '') {
        this._endpoint = params['endpoint'];
      }
      const useOauth = params['use_oauth'];
      if (typeof useOauth === 'string' &&
          (useOauth.toLocaleLowerCase() === 'false' || useOauth === '0')) {
        this.useAccessToken = false;
      }
    });
  }

  ngAfterViewInit() {
    registerExternalKeypressHook(
        this.externalEventsComponent.externalKeypressHook.bind(
            this.externalEventsComponent));
  }

  onNewAccessToken(accessToken: string) {
    this._accessToken = accessToken;
    if (this.endpoint) {
<<<<<<< HEAD
      this.speakFasterService.ping(this.endpoint, this._accessToken)
=======
      this.speakFasterService.ping(this._endpoint, this._accessToken)
>>>>>>> 5a4ae0a2
          .subscribe(data => {
            console.log('Ping response:', data);
          });
    }
  }

  hasAccessToken(): boolean {
    return !this.useAccessToken || this._accessToken !== '';
  }

  get endpoint() {
    return this._endpoint;
  }

  get accessToken() {
    return this._accessToken;
  }
<<<<<<< HEAD

  onContextStringsSelected(contextStrings: string[]) {
    this.contextStrings = contextStrings;
  }

  onAbbreviationInputChanged(abbreviationChangedEvent:
                                 InputAbbreviationChangedEvent) {
    this.inputAbbreviation =
        abbreviationChangedEvent.abbreviationSpec.readableString;
    this.abbreviationExpansionTriggers.next(abbreviationChangedEvent);
  }

  onSpellingStateChanged(state: 'START'|'END') {
    this.isSpelling = state === 'START';
  }

  onAbbreviationExpansionSelected(event: AbbreviationExpansionSelectionEvent) {
    this.textEntryEndSubject.next({
      text: event.expansionText,
      timestampMillis: Date.now(),
      isFinal: true,
    });
  }
=======
>>>>>>> 5a4ae0a2
}<|MERGE_RESOLUTION|>--- conflicted
+++ resolved
@@ -26,10 +26,7 @@
 
   private _endpoint: string = '';
   private _accessToken: string = '';
-<<<<<<< HEAD
   isSpelling = false;
-=======
->>>>>>> 5a4ae0a2
 
   abbreviationExpansionTriggers: Subject<InputAbbreviationChangedEvent> =
       new Subject();
@@ -67,11 +64,7 @@
   onNewAccessToken(accessToken: string) {
     this._accessToken = accessToken;
     if (this.endpoint) {
-<<<<<<< HEAD
-      this.speakFasterService.ping(this.endpoint, this._accessToken)
-=======
       this.speakFasterService.ping(this._endpoint, this._accessToken)
->>>>>>> 5a4ae0a2
           .subscribe(data => {
             console.log('Ping response:', data);
           });
@@ -89,7 +82,6 @@
   get accessToken() {
     return this._accessToken;
   }
-<<<<<<< HEAD
 
   onContextStringsSelected(contextStrings: string[]) {
     this.contextStrings = contextStrings;
@@ -113,6 +105,4 @@
       isFinal: true,
     });
   }
-=======
->>>>>>> 5a4ae0a2
 }