<style>

    :host {
      box-sizing: border-box;
      color: #EEE;
      font-family: -apple-system, BlinkMacSystemFont, "Segoe UI", Roboto, Helvetica, Arial, sans-serif, "Apple Color Emoji", "Segoe UI Emoji", "Segoe UI Symbol";
      font-size: 32px;
      -webkit-font-smoothing: antialiased;
      -moz-osx-font-smoothing: grayscale;
    }

    button {
      background-color: black;
      border: 2px solid #888;
      border-radius: 5px;
      color: #EEE;
      cursor: pointer;
      font-size: 32px;
      margin-bottom: 10px;
      min-height: 100px;
      min-width: 400px;
    }

    button:hover {
      background-color: #222;
    }

    .auth-instruction-row {
      margin-top: 12px;
    }

    .label {
      display: inline-block;
      min-width: 240px;
    }

    .link {
      display: inline-block;
      margin-left: 12px;
    }

    .value {
      background: black;
      border: 1px solid #888;
      color: #EEE;
      font-size: 32px;
      display: inline-block;
      margin-left: 12px;
      min-height: 50px;
    }

  </style>

  <div class="content" role="main">
<<<<<<< HEAD
    <button
        *ngIf="accessToken === '' && showAuthButton"
        #clickableButton
        (click)="authenticate()">
      Authenticate (A)
    </button>
=======
    <div *ngIf="accessToken === ''">
      <button
          #clickableButton
          (click)="authenticate()"
          id="authenticate">
        Authenticate
      </button>
    </div>
>>>>>>> 2c11a887

    <div *ngIf="deviceCodeData !== null && accessToken === ''" class="auth-instruction">
      <div class="auth-instruction-row">
        <div class="label">Go to URL</div>
        <div class="link">
          <a href="{{deviceCodeData.verification_url}}" target="_blank" id="verification-url">
            {{deviceCodeData.verification_url}}
          </a>
        </div>
      </div>

      <div class="auth-instruction-row">
        <div class="label">and enter code</div>
        <input class="value" value="{{deviceCodeData.user_code}}"/>
      </div>
    </div>

    <div *ngIf="accessToken !== ''" class="auth-success">
      Authenticated!
    </div>

  </div>

  <router-outlet></router-outlet><|MERGE_RESOLUTION|>--- conflicted
+++ resolved
@@ -52,23 +52,14 @@
   </style>
 
   <div class="content" role="main">
-<<<<<<< HEAD
-    <button
-        *ngIf="accessToken === '' && showAuthButton"
-        #clickableButton
-        (click)="authenticate()">
-      Authenticate (A)
-    </button>
-=======
     <div *ngIf="accessToken === ''">
       <button
           #clickableButton
           (click)="authenticate()"
           id="authenticate">
-        Authenticate
+        Authenticate (A)
       </button>
     </div>
->>>>>>> 2c11a887
 
     <div *ngIf="deviceCodeData !== null && accessToken === ''" class="auth-instruction">
       <div class="auth-instruction-row">
