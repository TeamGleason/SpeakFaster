--- conflicted
+++ resolved
@@ -45,16 +45,9 @@
 </style>
 
 <div class="container">
-<<<<<<< HEAD
   <div class="icon-tag">
     ⏱️
   </div>
-=======
-
-<div class="icon-tag">
-  ⏱️
-</div>
->>>>>>> fdade2ac
 
   <div
       class="metric-container wpm"
@@ -77,16 +70,8 @@
         {{overallKsr.toFixed(2)}}
     </span>
 
-<<<<<<< HEAD
     <span class="latest-metric" *ngIf="latestKsr !== null">
       (latest:{{latestKsr.toFixed(2)}})
     </span>
   </div>
-=======
-  <span class="latest-metric" *ngIf="latestKsr !== null">
-    (latest:{{latestKsr.toFixed(2)}})
-  </span>
-</div>
-
->>>>>>> fdade2ac
 </div>