--- conflicted
+++ resolved
@@ -43,10 +43,6 @@
   // injection later.
   readonly eraserSequence?: VIRTUAL_KEY[];
 
-<<<<<<< HEAD
-  // Unique ID for the lineage of abbreviatoins.
-  // Derived abbreviations will share the same ID as the original one.
-=======
   // Unique ID for the lineage of abbreviations.
   // Derived abbreviations will share the same ID as the original one.
   // A lineage of abbreviations is generated when the user incrementally
@@ -56,7 +52,6 @@
   // initially expansion call fails to find the phrase, the user types out the
   // word "grumpy", which leads to a second abbreviation in the lineage: "if
   // grumpy".
->>>>>>> c0d6bc39
   readonly lineageId: string;
 }
 
