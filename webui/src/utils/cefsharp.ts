/** Utilites for communication with CefSharp host (if exists.) */

import {ElementRef, QueryList} from '@angular/core';
import {getVirtualkeyCode, VIRTUAL_KEY} from 'src/app/external/external-events.component';
import {AppSettings} from 'src/app/settings/settings';

const CEFSHARP_OBJECT_NAME = 'CefSharp';
export const BOUND_LISTENER_NAME = 'boundListener';

export async function bindCefSharpListener() {
  if ((window as any)[BOUND_LISTENER_NAME]) {
    return;
  }
  const cefSharp = (window as any)[CEFSHARP_OBJECT_NAME];
  if (cefSharp == null) {
    console.log(`Global object ${CEFSHARP_OBJECT_NAME} is not found`);
    return;
  }
  await cefSharp.BindObjectAsync(BOUND_LISTENER_NAME);
  console.log(
      `Bound CefSharp object: ${BOUND_LISTENER_NAME}:`,
      (window as any)[BOUND_LISTENER_NAME])
}

export function registerNewAccessToken(accessToken: string) {
  if ((window as any)[BOUND_LISTENER_NAME] == null) {
    console.warn(`Cannot call registerNewAccessToken(), because object ${
        BOUND_LISTENER_NAME} is not found`)
    return;
  }
  ((window as any)[BOUND_LISTENER_NAME] as any)
      .registerNewAccessToken(accessToken);
  console.log('Called registerNewAccessToken()');
}

/**
 * Update the clickable buttons for a component instance.
 *
 * The instanceId is used to track updates to the clickable buttons.
 *
 * @param instanceId Unique identifier for the component instance. Different
 *   instances of the same component type must have different `instanceId`s.
 * @param elements The list of clickable buttons to register.
 * @param containerRect Optional DOMRect object that specifies the container
 *   rectangle. If provided, it will cause only the elements that are
 *   partially or entirely visible in the containerRect to be registered.
 *   If not provided (default), all elements will be reigstered regardless
 *   of location.
 */
export function updateButtonBoxesForElements(
    instanceId: string, elements: QueryList<ElementRef<any>>,
    containerRect?: DOMRect) {
  // Use setTimeout() to execute the logic asynchronously, so the elements'
  // positions may have a chance to stabilize. In some cases, the positions of
  // the elements need time to stop updating since the call to this function.
  setTimeout(() => {
    const boxes: Array<[number, number, number, number]> = [];
    elements.forEach(elementRef => {
      const box = elementRef.nativeElement.getBoundingClientRect();
      if (containerRect == null ||
          isRectVisibleInsideContainer(box, containerRect)) {
        boxes.push([box.left, box.top, box.right, box.bottom]);
      }
    });
    updateButtonBoxes(instanceId, boxes);
  }, 0);
}

function isRectVisibleInsideContainer(rect: DOMRect, containerRect: DOMRect) {
  const {bottom, height, top} = rect;
  return top <= containerRect.top ? containerRect.top - top <= height :
                                    bottom - containerRect.bottom <= height;
}

/** Remove the clickable buttons of a given instance to an empty array. */
export function updateButtonBoxesToEmpty(instanceId: string) {
  updateButtonBoxes(instanceId, []);
}

function updateButtonBoxes(
    componentName: string, boxes: Array<[number, number, number, number]>) {
  console.log(`updateButtonBoxes(): ${componentName}:`, JSON.stringify(boxes));
  if ((window as any)[BOUND_LISTENER_NAME] == null) {
    console.warn(`Cannot call updateButtonBoxes(), because object ${
        BOUND_LISTENER_NAME} is not found`)
    return;
  }
  ((window as any)[BOUND_LISTENER_NAME] as any)
      .updateButtonBoxes(componentName, boxes);
}

/**
 * Request programmable injection of keys.
 * @param virtualKeys The characters or special keys to inject, in the given
 *   order. A special key (Backspace or Enter) must use the VIRTUAL_KEY enum.
 *   Non-special keys (e.g., letters, numbers, and punctuation) should be in
 *   their literal form.
 */
export function injectKeys(virtualKeys: Array<string|VIRTUAL_KEY>) {
  if ((window as any)[BOUND_LISTENER_NAME] == null) {
    console.warn(`Cannot call injectKeys(), because object ${
        BOUND_LISTENER_NAME} is not found`)
    return;
  }
  const virtualKeyCodes: number[] = [];
  for (const virtualKey of virtualKeys) {
    virtualKeyCodes.push(...getVirtualkeyCode(virtualKey));
  }
  ((window as any)[BOUND_LISTENER_NAME] as any).injectKeys(virtualKeyCodes);
}

/**
 * Request hosting app to resize the window that contains the web view.
 * @param height new window height
 * @param width new window width
 */
export function resizeWindow(height: number, width: number): void {
  if ((window as any)[BOUND_LISTENER_NAME] == null) {
    console.warn(`Cannot call resizeWindow(${height}, ${
        width}), because object ${BOUND_LISTENER_NAME} is not found`);
    return;
  }
  ((window as any)[BOUND_LISTENER_NAME] as any).resizeWindow(height, width);
}

export type ExternalKeypressHook = (vkCode: number) => void;

export function registerExternalKeypressHook(callback: ExternalKeypressHook) {
  (window as any)['externalKeypressHook'] = callback;
}

/**
 * Try saving settings through the CefSharp host bridge.
 *
 * The settings will be serialized and stored by the host app.
 *
 * @returns `true` if and only if saving is successful.
 */
export async function saveSettings(settings: AppSettings): Promise<boolean> {
  if ((window as any)[BOUND_LISTENER_NAME] == null) {
    console.warn(
        `Cannot call save settings ` +
        `because object ${BOUND_LISTENER_NAME} is not found`);
    return false;
  }
  ((window as any)[BOUND_LISTENER_NAME] as any)
      .saveSettings(JSON.stringify(settings));
  return true;
}

/**
 * Try loading settings from the CefSharp host bridge.
 *
 * @returns If the host bridge exists and the host has previously saved settings
 *     (see `saveSettings()`), the deserialized settings object. Else, returns
 *     `null`.
 */
export async function loadSettings(): Promise<AppSettings|null> {
  if ((window as any)[BOUND_LISTENER_NAME] == null) {
    console.warn(
        `Cannot call load settings ` +
        `because object ${BOUND_LISTENER_NAME} is not found`);
    return null;
  }
  const appSettings: string =
      await ((window as any)[BOUND_LISTENER_NAME] as any).loadSettings();
<<<<<<< HEAD
  console.log('appSettings string:', appSettings);  // DEBUG
=======
>>>>>>> 133d3e16
  if (!appSettings) {
    return null;
  }
  try {
    return JSON.parse(appSettings) as AppSettings;
  } catch (error) {
    return null;
  }
}<|MERGE_RESOLUTION|>--- conflicted
+++ resolved
@@ -164,10 +164,6 @@
   }
   const appSettings: string =
       await ((window as any)[BOUND_LISTENER_NAME] as any).loadSettings();
-<<<<<<< HEAD
-  console.log('appSettings string:', appSettings);  // DEBUG
-=======
->>>>>>> 133d3e16
   if (!appSettings) {
     return null;
   }
